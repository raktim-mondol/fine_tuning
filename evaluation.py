<<<<<<< HEAD
"""
Evaluation utilities for fine-tuned MedGemma model on histopathology data
Based on official Google Health MedGemma implementation
"""

import json
import torch
import numpy as np
from pathlib import Path
from typing import Dict, List, Tuple, Any
from collections import defaultdict

from PIL import Image
from transformers import pipeline, AutoProcessor, AutoModelForImageTextToText
import evaluate
from sklearn.metrics import (
    accuracy_score, 
    f1_score, 
    classification_report, 
    confusion_matrix,
    precision_recall_fscore_support
)
import matplotlib.pyplot as plt
import seaborn as sns

from data_utils import HistopathDataProcessor, TISSUE_CLASSES


class MedGemmaEvaluator:
    """
    Comprehensive evaluation suite for fine-tuned MedGemma models
    Based on official implementation
    """
    
    def __init__(self, model_dir: str, device: str = "auto"):
        """
        Initialize evaluator with fine-tuned model
        
        Args:
            model_dir: Directory containing the fine-tuned model
            device: Device to run evaluation on
        """
        self.model_dir = Path(model_dir)
        self.device = device
        self.tissue_classes = TISSUE_CLASSES
        
        # Load model using pipeline API (like official notebook)
        self.pipe = pipeline(
            "image-text-to-text",
            model=str(self.model_dir),
            torch_dtype=torch.bfloat16,
        )
        
        # Set deterministic responses
        self.pipe.model.generation_config.do_sample = False
        
        # Load processor separately for tokenizer access
        self.processor = AutoProcessor.from_pretrained(str(self.model_dir))
        self.pipe.model.generation_config.pad_token_id = self.processor.tokenizer.eos_token_id
        
        # Load training metadata if available
        metadata_path = self.model_dir / "training_metadata.json"
        if metadata_path.exists():
            with open(metadata_path, 'r') as f:
                self.training_metadata = json.load(f)
        else:
            self.training_metadata = {}
        
        # Load evaluation metrics
        self.accuracy_metric = evaluate.load("accuracy")
        self.f1_metric = evaluate.load("f1")
        
        print(f"✅ Model loaded from {model_dir}")
    
    def predict_single_image(self, 
                           image_path: str, 
                           max_new_tokens: int = 20) -> str:
        """
        Predict tissue type for a single image using pipeline
        
        Args:
            image_path: Path to the histopathology image
            max_new_tokens: Maximum tokens to generate
            
        Returns:
            Predicted tissue type as string
        """
        # Load image
        if isinstance(image_path, str):
            image = Image.open(image_path).convert("RGB")
        else:
            image = image_path.convert("RGB")
        
        # Create message format
        messages = [
            {
                "role": "user",
                "content": [
                    {"type": "image"},
                    {"type": "text", "text": f"What is the most likely tissue type shown in the histopathology image?\n{chr(10).join(self.tissue_classes)}"}
                ]
            }
        ]
        
        # Generate prediction
        outputs = self.pipe(
            text=messages,
            images=image,
            max_new_tokens=max_new_tokens,
            return_full_text=False,
        )
        
        return outputs[0]["generated_text"]
    
    def postprocess_prediction(self, prediction: str, do_full_match: bool = False) -> int:
        """
        Convert prediction text to class index (matching official implementation)
        
        Args:
            prediction: Raw prediction text from model
            do_full_match: Whether to require exact match
            
        Returns:
            Class index (-1 if no match found)
        """
        if do_full_match:
            # Try exact match with tissue classes
            for i, tissue_class in enumerate(self.tissue_classes):
                if prediction.strip() == tissue_class:
                    return i
            return -1
        
        # Fuzzy matching
        prediction_lower = prediction.lower().strip()
        
        # Alternative label format mapping
        alt_labels = {
            label: f"({label.replace(': ', ') ')})" for label in self.tissue_classes
        }
        
        for i, tissue_class in enumerate(self.tissue_classes):
            # Search for exact tissue class or alternative format
            if tissue_class in prediction or alt_labels[tissue_class] in prediction:
                return i
        
        return -1
    
    def evaluate_dataset(self, 
                        dataset, 
                        batch_size: int = 64,
                        max_new_tokens: int = 20,
                        do_full_match: bool = True) -> Dict[str, Any]:
        """
        Evaluate model on a dataset using batch inference
        
        Args:
            dataset: HuggingFace dataset to evaluate
            batch_size: Batch size for evaluation
            max_new_tokens: Maximum tokens to generate
            do_full_match: Whether to use exact matching
            
        Returns:
            Dictionary containing evaluation metrics
        """
        print(f"📊 Evaluating on {len(dataset)} samples...")
        
        # Prepare data for batch inference
        messages_list = []
        images_list = []
        ground_truth = []
        
        for sample in dataset:
            # Create message format
            messages = [
                {
                    "role": "user", 
                    "content": [
                        {"type": "image"},
                        {"type": "text", "text": f"What is the most likely tissue type shown in the histopathology image?\n{chr(10).join(self.tissue_classes)}"}
                    ]
                }
            ]
            
            messages_list.append(messages)
            images_list.append(sample["image"])
            ground_truth.append(sample["label"])
        
        # Run batch inference
        print("🔄 Running batch inference...")
        outputs = self.pipe(
            text=messages_list,
            images=images_list,
            max_new_tokens=max_new_tokens,
            batch_size=batch_size,
            return_full_text=False,
        )
        
        # Process predictions
        predictions = []
        prediction_details = []
        
        for i, output in enumerate(outputs):
            pred_text = output["generated_text"]
            pred_idx = self.postprocess_prediction(pred_text, do_full_match)
            
            predictions.append(pred_idx)
            prediction_details.append({
                "ground_truth": ground_truth[i],
                "prediction_text": pred_text,
                "prediction_idx": pred_idx,
                "correct": pred_idx == ground_truth[i]
            })
        
        # Calculate metrics
        metrics = self.compute_metrics(predictions, ground_truth)
        
        # Add detailed predictions
        metrics["prediction_details"] = prediction_details
        metrics["num_samples"] = len(predictions)
        
        print(f"✅ Evaluation completed on {len(predictions)} samples")
        
        return metrics
    
    def compute_metrics(self, predictions: List[int], references: List[int]) -> Dict[str, float]:
        """
        Compute evaluation metrics (matching official implementation)
        
        Args:
            predictions: List of predicted class indices
            references: List of ground truth class indices
            
        Returns:
            Dictionary with accuracy and F1 metrics
        """
        # Filter out invalid predictions (-1)
        valid_indices = [i for i, pred in enumerate(predictions) if pred != -1]
        valid_predictions = [predictions[i] for i in valid_indices]
        valid_references = [references[i] for i in valid_indices]
        
        if not valid_predictions:
            return {"accuracy": 0.0, "f1": 0.0, "valid_predictions": 0}
        
        metrics = {}
        
        # Compute accuracy
        metrics.update(self.accuracy_metric.compute(
            predictions=valid_predictions,
            references=valid_references,
        ))
        
        # Compute F1 score
        metrics.update(self.f1_metric.compute(
            predictions=valid_predictions,
            references=valid_references,
            average="weighted",
        ))
        
        metrics["valid_predictions"] = len(valid_predictions)
        metrics["total_predictions"] = len(predictions)
        
        return metrics
    
    def evaluate_patient_level(self, 
                              dataset,
                              aggregation_method: str = "majority_vote") -> Dict[str, Any]:
        """
        Evaluate model at patient level by aggregating patch predictions
        
        Args:
            dataset: Dataset with patient_id field
            aggregation_method: How to aggregate patch predictions
            
        Returns:
            Patient-level evaluation metrics
        """
        print(f"👥 Evaluating at patient level using {aggregation_method}...")
        
        # First get patch-level predictions
        patch_results = self.evaluate_dataset(dataset)
        
        # Group by patient
        patient_predictions = defaultdict(list)
        patient_ground_truth = {}
        
        for i, detail in enumerate(patch_results["prediction_details"]):
            if "patient_id" in dataset[i]:
                patient_id = dataset[i]["patient_id"]
                patient_predictions[patient_id].append(detail["prediction_idx"])
                patient_ground_truth[patient_id] = detail["ground_truth"]
        
        # Aggregate predictions per patient
        aggregated_predictions = []
        aggregated_references = []
        
        for patient_id, patch_preds in patient_predictions.items():
            if aggregation_method == "majority_vote":
                # Most common prediction
                valid_preds = [p for p in patch_preds if p != -1]
                if valid_preds:
                    patient_pred = max(set(valid_preds), key=valid_preds.count)
                else:
                    patient_pred = -1
            elif aggregation_method == "average_confidence":
                # This would require confidence scores - simplified to majority vote
                valid_preds = [p for p in patch_preds if p != -1]
                if valid_preds:
                    patient_pred = max(set(valid_preds), key=valid_preds.count)
                else:
                    patient_pred = -1
            else:
                raise ValueError(f"Unknown aggregation method: {aggregation_method}")
            
            aggregated_predictions.append(patient_pred)
            aggregated_references.append(patient_ground_truth[patient_id])
        
        # Compute patient-level metrics
        patient_metrics = self.compute_metrics(aggregated_predictions, aggregated_references)
        patient_metrics["num_patients"] = len(aggregated_predictions)
        patient_metrics["aggregation_method"] = aggregation_method
        
        print(f"✅ Patient-level evaluation completed on {len(aggregated_predictions)} patients")
        
        return patient_metrics
    
    def plot_confusion_matrix(self, 
                             metrics: Dict[str, Any], 
                             save_path: str = None,
                             figsize: Tuple[int, int] = (12, 10)):
        """
        Plot confusion matrix for evaluation results
        
        Args:
            metrics: Evaluation metrics containing prediction details
            save_path: Path to save the plot
            figsize: Figure size
        """
        # Extract predictions and ground truth
        predictions = []
        ground_truth = []
        
        for detail in metrics["prediction_details"]:
            if detail["prediction_idx"] != -1:  # Only valid predictions
                predictions.append(detail["prediction_idx"])
                ground_truth.append(detail["ground_truth"])
        
        if not predictions:
            print("⚠️ No valid predictions to plot")
            return
        
        # Create confusion matrix
        cm = confusion_matrix(ground_truth, predictions)
        
        # Create labels (shortened for display)
        labels = [tc.split(': ')[1] if ': ' in tc else tc for tc in self.tissue_classes]
        
        # Plot
        plt.figure(figsize=figsize)
        sns.heatmap(cm, annot=True, fmt='d', cmap='Blues', 
                   xticklabels=labels, yticklabels=labels)
        plt.title('Confusion Matrix - Histopathology Classification')
        plt.xlabel('Predicted')
        plt.ylabel('Actual')
        plt.xticks(rotation=45, ha='right')
        plt.yticks(rotation=0)
        plt.tight_layout()
        
        if save_path:
            plt.savefig(save_path, dpi=300, bbox_inches='tight')
            print(f"📊 Confusion matrix saved to {save_path}")
        
        plt.show()
    
    def compare_with_baseline(self, 
                             test_dataset,
                             baseline_model_id: str = "google/medgemma-4b-it") -> Dict[str, Any]:
        """
        Compare fine-tuned model with baseline pretrained model
        
        Args:
            test_dataset: Test dataset for evaluation
            baseline_model_id: Baseline model identifier
            
        Returns:
            Comparison results
        """
        print(f"🔄 Comparing with baseline model: {baseline_model_id}")
        
        # Evaluate fine-tuned model
        ft_metrics = self.evaluate_dataset(test_dataset)
        
        # Load baseline model
        baseline_pipe = pipeline(
            "image-text-to-text",
            model=baseline_model_id,
            torch_dtype=torch.bfloat16,
        )
        baseline_pipe.model.generation_config.do_sample = False
        baseline_processor = AutoProcessor.from_pretrained(baseline_model_id)
        baseline_pipe.model.generation_config.pad_token_id = baseline_processor.tokenizer.eos_token_id
        
        # Evaluate baseline (similar to fine-tuned but with baseline pipeline)
        print("📊 Evaluating baseline model...")
        
        messages_list = []
        images_list = []
        ground_truth = []
        
        for sample in test_dataset:
            messages = [
                {
                    "role": "user",
                    "content": [
                        {"type": "image"},
                        {"type": "text", "text": f"What is the most likely tissue type shown in the histopathology image?\n{chr(10).join(self.tissue_classes)}"}
                    ]
                }
            ]
            
            messages_list.append(messages)
            images_list.append(sample["image"])
            ground_truth.append(sample["label"])
        
        # Run baseline inference
        baseline_outputs = baseline_pipe(
            text=messages_list,
            images=images_list,
            max_new_tokens=40,  # More tokens for baseline as it might be more verbose
            batch_size=64,
            return_full_text=False,
        )
        
        # Process baseline predictions
        baseline_predictions = []
        for output in baseline_outputs:
            pred_text = output["generated_text"]
            pred_idx = self.postprocess_prediction(pred_text, do_full_match=False)  # Use fuzzy matching for baseline
            baseline_predictions.append(pred_idx)
        
        # Compute baseline metrics
        baseline_metrics = self.compute_metrics(baseline_predictions, ground_truth)
        
        # Create comparison
        comparison = {
            "fine_tuned": {
                "accuracy": ft_metrics["accuracy"],
                "f1": ft_metrics["f1"],
                "valid_predictions": ft_metrics["valid_predictions"]
            },
            "baseline": {
                "accuracy": baseline_metrics["accuracy"],
                "f1": baseline_metrics["f1"],
                "valid_predictions": baseline_metrics["valid_predictions"]
            },
            "improvement": {
                "accuracy": ft_metrics["accuracy"] - baseline_metrics["accuracy"],
                "f1": ft_metrics["f1"] - baseline_metrics["f1"]
            }
        }
        
        print(f"📈 Comparison Results:")
        print(f"   Fine-tuned - Accuracy: {ft_metrics['accuracy']:.3f}, F1: {ft_metrics['f1']:.3f}")
        print(f"   Baseline - Accuracy: {baseline_metrics['accuracy']:.3f}, F1: {baseline_metrics['f1']:.3f}")
        print(f"   Improvement - Accuracy: {comparison['improvement']['accuracy']:.3f}, F1: {comparison['improvement']['f1']:.3f}")
        
        return comparison
    
    def generate_evaluation_report(self, 
                                  test_dataset,
                                  output_dir: str = "./evaluation_results",
                                  include_baseline_comparison: bool = True):
        """
        Generate comprehensive evaluation report
        
        Args:
            test_dataset: Test dataset for evaluation
            output_dir: Directory to save results
            include_baseline_comparison: Whether to compare with baseline
        """
        output_dir = Path(output_dir)
        output_dir.mkdir(parents=True, exist_ok=True)
        
        print("📋 Generating comprehensive evaluation report...")
        
        # Patch-level evaluation
        patch_metrics = self.evaluate_dataset(test_dataset)
        
        # Patient-level evaluation (if patient_id available)
        patient_metrics = None
        if len(test_dataset) > 0 and "patient_id" in test_dataset[0]:
            patient_metrics = self.evaluate_patient_level(test_dataset)
        
        # Baseline comparison
        comparison = None
        if include_baseline_comparison:
            try:
                comparison = self.compare_with_baseline(test_dataset)
            except Exception as e:
                print(f"⚠️ Baseline comparison failed: {e}")
        
        # Generate plots
        self.plot_confusion_matrix(
            patch_metrics, 
            save_path=output_dir / "confusion_matrix.png"
        )
        
        # Save detailed results
        results = {
            "model_info": {
                "model_dir": str(self.model_dir),
                "tissue_classes": self.tissue_classes,
                "training_metadata": self.training_metadata
            },
            "patch_level_metrics": patch_metrics,
            "patient_level_metrics": patient_metrics,
            "baseline_comparison": comparison,
            "evaluation_config": {
                "test_samples": len(test_dataset),
                "timestamp": str(np.datetime64('now'))
            }
        }
        
        # Save results to JSON
        with open(output_dir / "evaluation_results.json", 'w') as f:
            json.dump(results, f, indent=2, default=str)
        
        # Generate text summary
        summary = self._generate_text_summary(patch_metrics, patient_metrics, comparison)
        with open(output_dir / "evaluation_summary.txt", 'w') as f:
            f.write(summary)
        
        print(f"✅ Evaluation report saved to {output_dir}")
        print(f"📊 Key Results:")
        print(f"   Patch-level Accuracy: {patch_metrics['accuracy']:.3f}")
        print(f"   Patch-level F1: {patch_metrics['f1']:.3f}")
        if patient_metrics:
            print(f"   Patient-level Accuracy: {patient_metrics['accuracy']:.3f}")
            print(f"   Patient-level F1: {patient_metrics['f1']:.3f}")
    
    def _generate_text_summary(self, 
                              patch_metrics: Dict[str, Any], 
                              patient_metrics: Dict[str, Any] = None,
                              comparison: Dict[str, Any] = None) -> str:
        """Generate text summary of evaluation results"""
        
        summary = "MedGemma Histopathology Classification - Evaluation Summary\n"
        summary += "=" * 60 + "\n\n"
        
        # Model info
        summary += f"Model Directory: {self.model_dir}\n"
        summary += f"Tissue Classes: {len(self.tissue_classes)}\n\n"
        
        # Patch-level results
        summary += "Patch-Level Results:\n"
        summary += f"  Accuracy: {patch_metrics['accuracy']:.4f}\n"
        summary += f"  F1 Score: {patch_metrics['f1']:.4f}\n"
        summary += f"  Valid Predictions: {patch_metrics['valid_predictions']}/{patch_metrics['total_predictions']}\n\n"
        
        # Patient-level results
        if patient_metrics:
            summary += "Patient-Level Results:\n"
            summary += f"  Accuracy: {patient_metrics['accuracy']:.4f}\n"
            summary += f"  F1 Score: {patient_metrics['f1']:.4f}\n"
            summary += f"  Patients Evaluated: {patient_metrics['num_patients']}\n"
            summary += f"  Aggregation Method: {patient_metrics['aggregation_method']}\n\n"
        
        # Baseline comparison
        if comparison:
            summary += "Baseline Comparison:\n"
            summary += f"  Fine-tuned Accuracy: {comparison['fine_tuned']['accuracy']:.4f}\n"
            summary += f"  Baseline Accuracy: {comparison['baseline']['accuracy']:.4f}\n"
            summary += f"  Accuracy Improvement: {comparison['improvement']['accuracy']:.4f}\n"
            summary += f"  Fine-tuned F1: {comparison['fine_tuned']['f1']:.4f}\n"
            summary += f"  Baseline F1: {comparison['baseline']['f1']:.4f}\n"
            summary += f"  F1 Improvement: {comparison['improvement']['f1']:.4f}\n\n"
        
        # Tissue class breakdown
        summary += "Tissue Classes:\n"
        for i, tissue_class in enumerate(self.tissue_classes):
            summary += f"  {i}: {tissue_class}\n"
        
        return summary


if __name__ == "__main__":
    # Example usage
    evaluator = MedGemmaEvaluator("./medgemma-4b-it-sft-lora-histopath")
    
    # Load test dataset (you would load your actual test data here)
    print("📝 Example usage - replace with your actual test dataset")
    print("evaluator.generate_evaluation_report(test_dataset)")
=======
"""
Evaluation utilities for fine-tuned MedGemma model on histopathology data
"""

import json
import torch
import numpy as np
from pathlib import Path
from typing import Dict, List, Tuple, Any
from collections import defaultdict

from PIL import Image
from transformers import AutoProcessor, AutoModelForImageTextToText
from sklearn.metrics import (
    accuracy_score, 
    f1_score, 
    classification_report, 
    confusion_matrix,
    precision_recall_fscore_support
)
import matplotlib.pyplot as plt
import seaborn as sns

from data_utils import HistopathDataProcessor


class MedGemmaEvaluator:
    """
    Comprehensive evaluation suite for fine-tuned MedGemma models
    """
    
    def __init__(self, model_dir: str, device: str = "auto"):
        """
        Initialize evaluator with fine-tuned model
        
        Args:
            model_dir: Directory containing the fine-tuned model
            device: Device to run evaluation on
        """
        self.model_dir = Path(model_dir)
        self.device = device
        
        # Load model and processor
        self.model = AutoModelForImageTextToText.from_pretrained(
            str(self.model_dir),
            torch_dtype=torch.bfloat16,
            device_map=device
        )
        self.processor = AutoProcessor.from_pretrained(str(self.model_dir))
        
        # Load training metadata if available
        metadata_path = self.model_dir / "training_metadata.json"
        if metadata_path.exists():
            with open(metadata_path, 'r') as f:
                self.training_metadata = json.load(f)
        else:
            self.training_metadata = {}
        
        self.model.eval()
        print(f"✅ Model loaded from {model_dir}")
    
    def predict_single_image(self, 
                           image_input, 
                           temperature: float = 0.1,
                           max_new_tokens: int = 50) -> str:
        """
        Predict histopathology subtype for a single image
        
        Args:
            image_input: Path to the histopathology image or PIL Image object
            temperature: Sampling temperature
            max_new_tokens: Maximum tokens to generate
            
        Returns:
            Predicted subtype as string
        """
        # Load and process image
        if isinstance(image_input, str):
            image = Image.open(image_input).convert("RGB")
        else:
            # Assume it's already a PIL Image
            image = image_input.convert("RGB") if hasattr(image_input, 'convert') else image_input
        input_text = "Classify the histopathology subtype in this image:"
        
        # Prepare inputs
        inputs = self.processor(
            text=input_text,
            images=image,
            return_tensors="pt"
        ).to(self.model.device)
        
        # Generate prediction
        with torch.no_grad():
            outputs = self.model.generate(
                **inputs,
                max_new_tokens=max_new_tokens,
                do_sample=temperature > 0,
                temperature=temperature if temperature > 0 else None,
                pad_token_id=self.processor.tokenizer.eos_token_id
            )
        
        # Decode result
        prediction = self.processor.decode(
            outputs[0][inputs["input_ids"].shape[1]:],
            skip_special_tokens=True
        ).strip()
        
        return prediction
    
    def evaluate_dataset(self, 
                        dataset, 
                        batch_size: int = 8,
                        temperature: float = 0.1) -> Dict[str, Any]:
        """
        Evaluate model on a dataset
        
        Args:
            dataset: HuggingFace dataset to evaluate
            batch_size: Batch size for evaluation
            temperature: Sampling temperature
            
        Returns:
            Dictionary containing evaluation metrics
        """
        print(f"📊 Evaluating on {len(dataset)} samples...")
        
        predictions = []
        ground_truth = []
        prediction_details = []
        
        # Process in batches
        for i in range(0, len(dataset), batch_size):
            batch_end = min(i + batch_size, len(dataset))
            batch = dataset[i:batch_end]
            
            # Process each sample in batch
            for j, sample in enumerate(batch):
                if (i + j) % 50 == 0:
                    print(f"   Progress: {i + j}/{len(dataset)}")
                
                try:
                    # Get prediction
                    image_input = sample.get("image_path", sample.get("image"))
                    pred = self.predict_single_image(
                        image_input,
                        temperature=temperature
                    )
                    
                    predictions.append(pred)
                    ground_truth.append(sample["subtype"])
                    
                    prediction_details.append({
                        "image_path": sample.get("image_path", ""),
                        "patient_id": sample.get("patient_id", ""),
                        "ground_truth": sample["subtype"],
                        "prediction": pred,
                        "correct": self._is_prediction_correct(pred, sample["subtype"])
                    })
                    
                except Exception as e:
                    print(f"⚠️ Error processing sample {i + j}: {e}")
                    continue
        
        # Calculate metrics
        metrics = self.calculate_metrics(ground_truth, predictions)
        
        # Add detailed predictions
        metrics["prediction_details"] = prediction_details
        metrics["num_samples"] = len(predictions)
        
        print(f"✅ Evaluation completed on {len(predictions)} samples")
        
        return metrics
    
    def _is_prediction_correct(self, prediction: str, ground_truth: str) -> bool:
        """
        Check if prediction matches ground truth
        Uses fuzzy matching to handle variations in model output
        """
        pred_lower = prediction.lower().strip()
        gt_lower = ground_truth.lower().strip()
        
        # Exact match
        if pred_lower == gt_lower:
            return True
        
        # Check if ground truth is contained in prediction
        if gt_lower in pred_lower:
            return True
        
        # Check for common variations
        # You can extend this based on your specific classes
        variations = {
            "adenocarcinoma": ["adeno", "adenoca"],
            "squamous cell carcinoma": ["squamous", "scc", "squamous cell"],
            "normal": ["normal tissue", "benign", "healthy"],
            "inflammatory": ["inflammation", "inflam"]
        }
        
        for canonical, variants in variations.items():
            if canonical.lower() == gt_lower:
                for variant in variants:
                    if variant in pred_lower:
                        return True
        
        return False
    
    def calculate_metrics(self, 
                         ground_truth: List[str], 
                         predictions: List[str]) -> Dict[str, Any]:
        """
        Calculate comprehensive evaluation metrics
        
        Args:
            ground_truth: List of true labels
            predictions: List of predicted labels
            
        Returns:
            Dictionary containing various metrics
        """
        # Create label mappings
        unique_labels = sorted(list(set(ground_truth)))
        label_to_idx = {label: idx for idx, label in enumerate(unique_labels)}
        
        # Convert to indices for sklearn metrics
        true_indices = [label_to_idx[gt] for gt in ground_truth]
        pred_indices = []
        
        for pred in predictions:
            # Find best matching label
            matched_idx = self._find_best_matching_label(pred, unique_labels, label_to_idx)
            pred_indices.append(matched_idx)
        
        # Calculate metrics
        accuracy = accuracy_score(true_indices, pred_indices)
        
        # Calculate per-class metrics
        precision, recall, f1, support = precision_recall_fscore_support(
            true_indices, pred_indices, average=None, labels=range(len(unique_labels))
        )
        
        # Calculate macro and weighted averages
        f1_macro = f1_score(true_indices, pred_indices, average='macro')
        f1_weighted = f1_score(true_indices, pred_indices, average='weighted')
        
        # Classification report
        class_report = classification_report(
            true_indices,
            pred_indices,
            target_names=unique_labels,
            output_dict=True,
            zero_division=0
        )
        
        # Confusion matrix
        conf_matrix = confusion_matrix(true_indices, pred_indices)
        
        # Per-class metrics
        per_class_metrics = {}
        for i, label in enumerate(unique_labels):
            per_class_metrics[label] = {
                "precision": precision[i],
                "recall": recall[i],
                "f1": f1[i],
                "support": support[i]
            }
        
        return {
            "accuracy": accuracy,
            "f1_macro": f1_macro,
            "f1_weighted": f1_weighted,
            "per_class_metrics": per_class_metrics,
            "classification_report": class_report,
            "confusion_matrix": conf_matrix.tolist(),
            "label_names": unique_labels,
            "label_mapping": label_to_idx
        }
    
    def _find_best_matching_label(self, 
                                 prediction: str, 
                                 unique_labels: List[str], 
                                 label_to_idx: Dict[str, int]) -> int:
        """Find the best matching label for a prediction"""
        pred_lower = prediction.lower().strip()
        
        # First try exact matches
        for label in unique_labels:
            if self._is_prediction_correct(prediction, label):
                return label_to_idx[label]
        
        # If no match found, return -1 or map to most common class
        # Here we'll map to the first class as fallback
        return 0 if unique_labels else -1
    
    def evaluate_patient_level(self, 
                              dataset,
                              aggregation_method: str = "majority_vote") -> Dict[str, Any]:
        """
        Evaluate model at patient level by aggregating patch predictions
        
        Args:
            dataset: Dataset with patient_id information
            aggregation_method: How to aggregate patch predictions
                              ("majority_vote", "confidence_weighted", "all_agree")
            
        Returns:
            Patient-level evaluation metrics
        """
        print(f"👥 Evaluating at patient level using {aggregation_method}...")
        
        # Group predictions by patient
        patient_predictions = defaultdict(list)
        patient_ground_truth = {}
        
        for sample in dataset:
            patient_id = sample.get("patient_id", "unknown")
            
            # Get prediction for this patch
            image_input = sample.get("image_path", sample.get("image"))
            pred = self.predict_single_image(image_input)
            
            patient_predictions[patient_id].append(pred)
            patient_ground_truth[patient_id] = sample["subtype"]  # Assuming same for all patches
        
        # Aggregate predictions per patient
        final_predictions = []
        final_ground_truth = []
        
        for patient_id, patch_preds in patient_predictions.items():
            gt = patient_ground_truth[patient_id]
            
            if aggregation_method == "majority_vote":
                # Count predictions and take majority
                pred_counts = defaultdict(int)
                for pred in patch_preds:
                    # Find best matching known class
                    matched_class = self._match_to_known_class(pred, list(set(patient_ground_truth.values())))
                    pred_counts[matched_class] += 1
                
                final_pred = max(pred_counts.items(), key=lambda x: x[1])[0]
                
            elif aggregation_method == "all_agree":
                # Only consider correct if all patches agree
                unique_preds = set(patch_preds)
                if len(unique_preds) == 1:
                    final_pred = list(unique_preds)[0]
                else:
                    final_pred = "disagreement"
            
            else:  # Default to first prediction
                final_pred = patch_preds[0] if patch_preds else "unknown"
            
            final_predictions.append(final_pred)
            final_ground_truth.append(gt)
        
        # Calculate patient-level metrics
        patient_metrics = self.calculate_metrics(final_ground_truth, final_predictions)
        patient_metrics["num_patients"] = len(final_predictions)
        patient_metrics["aggregation_method"] = aggregation_method
        
        print(f"✅ Patient-level evaluation completed on {len(final_predictions)} patients")
        
        return patient_metrics
    
    def _match_to_known_class(self, prediction: str, known_classes: List[str]) -> str:
        """Match prediction to the most likely known class"""
        for known_class in known_classes:
            if self._is_prediction_correct(prediction, known_class):
                return known_class
        
        # Fallback to first known class
        return known_classes[0] if known_classes else "unknown"
    
    def plot_confusion_matrix(self, 
                             metrics: Dict[str, Any], 
                             save_path: str = None,
                             figsize: Tuple[int, int] = (10, 8)):
        """
        Plot confusion matrix
        
        Args:
            metrics: Metrics dictionary containing confusion matrix
            save_path: Path to save the plot
            figsize: Figure size
        """
        conf_matrix = np.array(metrics["confusion_matrix"])
        labels = metrics["label_names"]
        
        plt.figure(figsize=figsize)
        sns.heatmap(
            conf_matrix,
            annot=True,
            fmt='d',
            cmap='Blues',
            xticklabels=labels,
            yticklabels=labels
        )
        
        plt.title('Confusion Matrix')
        plt.xlabel('Predicted')
        plt.ylabel('Actual')
        plt.tight_layout()
        
        if save_path:
            plt.savefig(save_path, dpi=300, bbox_inches='tight')
            print(f"📊 Confusion matrix saved to {save_path}")
        
        plt.show()
    
    def generate_evaluation_report(self, 
                                  test_dataset,
                                  output_dir: str = "./evaluation_results"):
        """
        Generate comprehensive evaluation report
        
        Args:
            test_dataset: Test dataset to evaluate on
            output_dir: Directory to save evaluation results
        """
        output_dir = Path(output_dir)
        output_dir.mkdir(exist_ok=True)
        
        print("📋 Generating comprehensive evaluation report...")
        
        # Patch-level evaluation
        patch_metrics = self.evaluate_dataset(test_dataset)
        
        # Patient-level evaluation (if patient_id available)
        patient_metrics = None
        if "patient_id" in test_dataset[0]:
            patient_metrics = self.evaluate_patient_level(test_dataset)
        
        # Save results
        results = {
            "patch_level_metrics": patch_metrics,
            "patient_level_metrics": patient_metrics,
            "model_info": {
                "model_dir": str(self.model_dir),
                "training_metadata": self.training_metadata
            }
        }
        
        # Save JSON report
        with open(output_dir / "evaluation_report.json", 'w') as f:
            json.dump(results, f, indent=2, default=str)
        
        # Plot confusion matrix
        if patch_metrics.get("confusion_matrix") is not None:
            self.plot_confusion_matrix(
                patch_metrics, 
                str(output_dir / "confusion_matrix_patch.png")
            )
        
        if patient_metrics and patient_metrics.get("confusion_matrix") is not None:
            self.plot_confusion_matrix(
                patient_metrics,
                str(output_dir / "confusion_matrix_patient.png")
            )
        
        # Generate text summary
        summary_text = self._generate_text_summary(patch_metrics, patient_metrics)
        with open(output_dir / "evaluation_summary.txt", 'w') as f:
            f.write(summary_text)
        
        print(f"📊 Evaluation report saved to {output_dir}")
        print(f"📈 Patch-level accuracy: {patch_metrics['accuracy']:.4f}")
        if patient_metrics:
            print(f"👥 Patient-level accuracy: {patient_metrics['accuracy']:.4f}")
        
        return results
    
    def _generate_text_summary(self, 
                              patch_metrics: Dict[str, Any], 
                              patient_metrics: Dict[str, Any] = None) -> str:
        """Generate text summary of evaluation results"""
        summary = []
        summary.append("=" * 80)
        summary.append("MEDGEMMA HISTOPATHOLOGY EVALUATION REPORT")
        summary.append("=" * 80)
        summary.append("")
        
        # Model info
        summary.append("MODEL INFORMATION:")
        summary.append(f"  Model Directory: {self.model_dir}")
        if self.training_metadata:
            summary.append(f"  Base Model: {self.training_metadata.get('model_id', 'Unknown')}")
            summary.append(f"  Training Epochs: {self.training_metadata.get('training_args', {}).get('num_epochs', 'Unknown')}")
        summary.append("")
        
        # Patch-level results
        summary.append("PATCH-LEVEL EVALUATION:")
        summary.append(f"  Number of samples: {patch_metrics['num_samples']}")
        summary.append(f"  Accuracy: {patch_metrics['accuracy']:.4f}")
        summary.append(f"  F1 (Macro): {patch_metrics['f1_macro']:.4f}")
        summary.append(f"  F1 (Weighted): {patch_metrics['f1_weighted']:.4f}")
        summary.append("")
        
        summary.append("  Per-class metrics:")
        for class_name, metrics in patch_metrics['per_class_metrics'].items():
            summary.append(f"    {class_name}:")
            summary.append(f"      Precision: {metrics['precision']:.4f}")
            summary.append(f"      Recall: {metrics['recall']:.4f}")
            summary.append(f"      F1: {metrics['f1']:.4f}")
            summary.append(f"      Support: {metrics['support']}")
        summary.append("")
        
        # Patient-level results
        if patient_metrics:
            summary.append("PATIENT-LEVEL EVALUATION:")
            summary.append(f"  Number of patients: {patient_metrics['num_patients']}")
            summary.append(f"  Aggregation method: {patient_metrics['aggregation_method']}")
            summary.append(f"  Accuracy: {patient_metrics['accuracy']:.4f}")
            summary.append(f"  F1 (Macro): {patient_metrics['f1_macro']:.4f}")
            summary.append(f"  F1 (Weighted): {patient_metrics['f1_weighted']:.4f}")
            summary.append("")
        
        summary.append("=" * 80)
        
        return "\n".join(summary)


if __name__ == "__main__":
    # Example usage
    from datasets import load_dataset
    
    # Initialize evaluator
    evaluator = MedGemmaEvaluator("./medgemma-histpath-finetuned")
    
    # Example: load test dataset and evaluate
    # test_dataset = load_dataset("your_test_dataset")["test"]
    # results = evaluator.generate_evaluation_report(test_dataset)
>>>>>>> 557ff61a
<|MERGE_RESOLUTION|>--- conflicted
+++ resolved
@@ -1,1125 +1,612 @@
-<<<<<<< HEAD
-"""
-Evaluation utilities for fine-tuned MedGemma model on histopathology data
-Based on official Google Health MedGemma implementation
-"""
-
-import json
-import torch
-import numpy as np
-from pathlib import Path
-from typing import Dict, List, Tuple, Any
-from collections import defaultdict
-
-from PIL import Image
-from transformers import pipeline, AutoProcessor, AutoModelForImageTextToText
-import evaluate
-from sklearn.metrics import (
-    accuracy_score, 
-    f1_score, 
-    classification_report, 
-    confusion_matrix,
-    precision_recall_fscore_support
-)
-import matplotlib.pyplot as plt
-import seaborn as sns
-
-from data_utils import HistopathDataProcessor, TISSUE_CLASSES
-
-
-class MedGemmaEvaluator:
-    """
-    Comprehensive evaluation suite for fine-tuned MedGemma models
-    Based on official implementation
-    """
-    
-    def __init__(self, model_dir: str, device: str = "auto"):
-        """
-        Initialize evaluator with fine-tuned model
-        
-        Args:
-            model_dir: Directory containing the fine-tuned model
-            device: Device to run evaluation on
-        """
-        self.model_dir = Path(model_dir)
-        self.device = device
-        self.tissue_classes = TISSUE_CLASSES
-        
-        # Load model using pipeline API (like official notebook)
-        self.pipe = pipeline(
-            "image-text-to-text",
-            model=str(self.model_dir),
-            torch_dtype=torch.bfloat16,
-        )
-        
-        # Set deterministic responses
-        self.pipe.model.generation_config.do_sample = False
-        
-        # Load processor separately for tokenizer access
-        self.processor = AutoProcessor.from_pretrained(str(self.model_dir))
-        self.pipe.model.generation_config.pad_token_id = self.processor.tokenizer.eos_token_id
-        
-        # Load training metadata if available
-        metadata_path = self.model_dir / "training_metadata.json"
-        if metadata_path.exists():
-            with open(metadata_path, 'r') as f:
-                self.training_metadata = json.load(f)
-        else:
-            self.training_metadata = {}
-        
-        # Load evaluation metrics
-        self.accuracy_metric = evaluate.load("accuracy")
-        self.f1_metric = evaluate.load("f1")
-        
-        print(f"✅ Model loaded from {model_dir}")
-    
-    def predict_single_image(self, 
-                           image_path: str, 
-                           max_new_tokens: int = 20) -> str:
-        """
-        Predict tissue type for a single image using pipeline
-        
-        Args:
-            image_path: Path to the histopathology image
-            max_new_tokens: Maximum tokens to generate
-            
-        Returns:
-            Predicted tissue type as string
-        """
-        # Load image
-        if isinstance(image_path, str):
-            image = Image.open(image_path).convert("RGB")
-        else:
-            image = image_path.convert("RGB")
-        
-        # Create message format
-        messages = [
-            {
-                "role": "user",
-                "content": [
-                    {"type": "image"},
-                    {"type": "text", "text": f"What is the most likely tissue type shown in the histopathology image?\n{chr(10).join(self.tissue_classes)}"}
-                ]
-            }
-        ]
-        
-        # Generate prediction
-        outputs = self.pipe(
-            text=messages,
-            images=image,
-            max_new_tokens=max_new_tokens,
-            return_full_text=False,
-        )
-        
-        return outputs[0]["generated_text"]
-    
-    def postprocess_prediction(self, prediction: str, do_full_match: bool = False) -> int:
-        """
-        Convert prediction text to class index (matching official implementation)
-        
-        Args:
-            prediction: Raw prediction text from model
-            do_full_match: Whether to require exact match
-            
-        Returns:
-            Class index (-1 if no match found)
-        """
-        if do_full_match:
-            # Try exact match with tissue classes
-            for i, tissue_class in enumerate(self.tissue_classes):
-                if prediction.strip() == tissue_class:
-                    return i
-            return -1
-        
-        # Fuzzy matching
-        prediction_lower = prediction.lower().strip()
-        
-        # Alternative label format mapping
-        alt_labels = {
-            label: f"({label.replace(': ', ') ')})" for label in self.tissue_classes
-        }
-        
-        for i, tissue_class in enumerate(self.tissue_classes):
-            # Search for exact tissue class or alternative format
-            if tissue_class in prediction or alt_labels[tissue_class] in prediction:
-                return i
-        
-        return -1
-    
-    def evaluate_dataset(self, 
-                        dataset, 
-                        batch_size: int = 64,
-                        max_new_tokens: int = 20,
-                        do_full_match: bool = True) -> Dict[str, Any]:
-        """
-        Evaluate model on a dataset using batch inference
-        
-        Args:
-            dataset: HuggingFace dataset to evaluate
-            batch_size: Batch size for evaluation
-            max_new_tokens: Maximum tokens to generate
-            do_full_match: Whether to use exact matching
-            
-        Returns:
-            Dictionary containing evaluation metrics
-        """
-        print(f"📊 Evaluating on {len(dataset)} samples...")
-        
-        # Prepare data for batch inference
-        messages_list = []
-        images_list = []
-        ground_truth = []
-        
-        for sample in dataset:
-            # Create message format
-            messages = [
-                {
-                    "role": "user", 
-                    "content": [
-                        {"type": "image"},
-                        {"type": "text", "text": f"What is the most likely tissue type shown in the histopathology image?\n{chr(10).join(self.tissue_classes)}"}
-                    ]
-                }
-            ]
-            
-            messages_list.append(messages)
-            images_list.append(sample["image"])
-            ground_truth.append(sample["label"])
-        
-        # Run batch inference
-        print("🔄 Running batch inference...")
-        outputs = self.pipe(
-            text=messages_list,
-            images=images_list,
-            max_new_tokens=max_new_tokens,
-            batch_size=batch_size,
-            return_full_text=False,
-        )
-        
-        # Process predictions
-        predictions = []
-        prediction_details = []
-        
-        for i, output in enumerate(outputs):
-            pred_text = output["generated_text"]
-            pred_idx = self.postprocess_prediction(pred_text, do_full_match)
-            
-            predictions.append(pred_idx)
-            prediction_details.append({
-                "ground_truth": ground_truth[i],
-                "prediction_text": pred_text,
-                "prediction_idx": pred_idx,
-                "correct": pred_idx == ground_truth[i]
-            })
-        
-        # Calculate metrics
-        metrics = self.compute_metrics(predictions, ground_truth)
-        
-        # Add detailed predictions
-        metrics["prediction_details"] = prediction_details
-        metrics["num_samples"] = len(predictions)
-        
-        print(f"✅ Evaluation completed on {len(predictions)} samples")
-        
-        return metrics
-    
-    def compute_metrics(self, predictions: List[int], references: List[int]) -> Dict[str, float]:
-        """
-        Compute evaluation metrics (matching official implementation)
-        
-        Args:
-            predictions: List of predicted class indices
-            references: List of ground truth class indices
-            
-        Returns:
-            Dictionary with accuracy and F1 metrics
-        """
-        # Filter out invalid predictions (-1)
-        valid_indices = [i for i, pred in enumerate(predictions) if pred != -1]
-        valid_predictions = [predictions[i] for i in valid_indices]
-        valid_references = [references[i] for i in valid_indices]
-        
-        if not valid_predictions:
-            return {"accuracy": 0.0, "f1": 0.0, "valid_predictions": 0}
-        
-        metrics = {}
-        
-        # Compute accuracy
-        metrics.update(self.accuracy_metric.compute(
-            predictions=valid_predictions,
-            references=valid_references,
-        ))
-        
-        # Compute F1 score
-        metrics.update(self.f1_metric.compute(
-            predictions=valid_predictions,
-            references=valid_references,
-            average="weighted",
-        ))
-        
-        metrics["valid_predictions"] = len(valid_predictions)
-        metrics["total_predictions"] = len(predictions)
-        
-        return metrics
-    
-    def evaluate_patient_level(self, 
-                              dataset,
-                              aggregation_method: str = "majority_vote") -> Dict[str, Any]:
-        """
-        Evaluate model at patient level by aggregating patch predictions
-        
-        Args:
-            dataset: Dataset with patient_id field
-            aggregation_method: How to aggregate patch predictions
-            
-        Returns:
-            Patient-level evaluation metrics
-        """
-        print(f"👥 Evaluating at patient level using {aggregation_method}...")
-        
-        # First get patch-level predictions
-        patch_results = self.evaluate_dataset(dataset)
-        
-        # Group by patient
-        patient_predictions = defaultdict(list)
-        patient_ground_truth = {}
-        
-        for i, detail in enumerate(patch_results["prediction_details"]):
-            if "patient_id" in dataset[i]:
-                patient_id = dataset[i]["patient_id"]
-                patient_predictions[patient_id].append(detail["prediction_idx"])
-                patient_ground_truth[patient_id] = detail["ground_truth"]
-        
-        # Aggregate predictions per patient
-        aggregated_predictions = []
-        aggregated_references = []
-        
-        for patient_id, patch_preds in patient_predictions.items():
-            if aggregation_method == "majority_vote":
-                # Most common prediction
-                valid_preds = [p for p in patch_preds if p != -1]
-                if valid_preds:
-                    patient_pred = max(set(valid_preds), key=valid_preds.count)
-                else:
-                    patient_pred = -1
-            elif aggregation_method == "average_confidence":
-                # This would require confidence scores - simplified to majority vote
-                valid_preds = [p for p in patch_preds if p != -1]
-                if valid_preds:
-                    patient_pred = max(set(valid_preds), key=valid_preds.count)
-                else:
-                    patient_pred = -1
-            else:
-                raise ValueError(f"Unknown aggregation method: {aggregation_method}")
-            
-            aggregated_predictions.append(patient_pred)
-            aggregated_references.append(patient_ground_truth[patient_id])
-        
-        # Compute patient-level metrics
-        patient_metrics = self.compute_metrics(aggregated_predictions, aggregated_references)
-        patient_metrics["num_patients"] = len(aggregated_predictions)
-        patient_metrics["aggregation_method"] = aggregation_method
-        
-        print(f"✅ Patient-level evaluation completed on {len(aggregated_predictions)} patients")
-        
-        return patient_metrics
-    
-    def plot_confusion_matrix(self, 
-                             metrics: Dict[str, Any], 
-                             save_path: str = None,
-                             figsize: Tuple[int, int] = (12, 10)):
-        """
-        Plot confusion matrix for evaluation results
-        
-        Args:
-            metrics: Evaluation metrics containing prediction details
-            save_path: Path to save the plot
-            figsize: Figure size
-        """
-        # Extract predictions and ground truth
-        predictions = []
-        ground_truth = []
-        
-        for detail in metrics["prediction_details"]:
-            if detail["prediction_idx"] != -1:  # Only valid predictions
-                predictions.append(detail["prediction_idx"])
-                ground_truth.append(detail["ground_truth"])
-        
-        if not predictions:
-            print("⚠️ No valid predictions to plot")
-            return
-        
-        # Create confusion matrix
-        cm = confusion_matrix(ground_truth, predictions)
-        
-        # Create labels (shortened for display)
-        labels = [tc.split(': ')[1] if ': ' in tc else tc for tc in self.tissue_classes]
-        
-        # Plot
-        plt.figure(figsize=figsize)
-        sns.heatmap(cm, annot=True, fmt='d', cmap='Blues', 
-                   xticklabels=labels, yticklabels=labels)
-        plt.title('Confusion Matrix - Histopathology Classification')
-        plt.xlabel('Predicted')
-        plt.ylabel('Actual')
-        plt.xticks(rotation=45, ha='right')
-        plt.yticks(rotation=0)
-        plt.tight_layout()
-        
-        if save_path:
-            plt.savefig(save_path, dpi=300, bbox_inches='tight')
-            print(f"📊 Confusion matrix saved to {save_path}")
-        
-        plt.show()
-    
-    def compare_with_baseline(self, 
-                             test_dataset,
-                             baseline_model_id: str = "google/medgemma-4b-it") -> Dict[str, Any]:
-        """
-        Compare fine-tuned model with baseline pretrained model
-        
-        Args:
-            test_dataset: Test dataset for evaluation
-            baseline_model_id: Baseline model identifier
-            
-        Returns:
-            Comparison results
-        """
-        print(f"🔄 Comparing with baseline model: {baseline_model_id}")
-        
-        # Evaluate fine-tuned model
-        ft_metrics = self.evaluate_dataset(test_dataset)
-        
-        # Load baseline model
-        baseline_pipe = pipeline(
-            "image-text-to-text",
-            model=baseline_model_id,
-            torch_dtype=torch.bfloat16,
-        )
-        baseline_pipe.model.generation_config.do_sample = False
-        baseline_processor = AutoProcessor.from_pretrained(baseline_model_id)
-        baseline_pipe.model.generation_config.pad_token_id = baseline_processor.tokenizer.eos_token_id
-        
-        # Evaluate baseline (similar to fine-tuned but with baseline pipeline)
-        print("📊 Evaluating baseline model...")
-        
-        messages_list = []
-        images_list = []
-        ground_truth = []
-        
-        for sample in test_dataset:
-            messages = [
-                {
-                    "role": "user",
-                    "content": [
-                        {"type": "image"},
-                        {"type": "text", "text": f"What is the most likely tissue type shown in the histopathology image?\n{chr(10).join(self.tissue_classes)}"}
-                    ]
-                }
-            ]
-            
-            messages_list.append(messages)
-            images_list.append(sample["image"])
-            ground_truth.append(sample["label"])
-        
-        # Run baseline inference
-        baseline_outputs = baseline_pipe(
-            text=messages_list,
-            images=images_list,
-            max_new_tokens=40,  # More tokens for baseline as it might be more verbose
-            batch_size=64,
-            return_full_text=False,
-        )
-        
-        # Process baseline predictions
-        baseline_predictions = []
-        for output in baseline_outputs:
-            pred_text = output["generated_text"]
-            pred_idx = self.postprocess_prediction(pred_text, do_full_match=False)  # Use fuzzy matching for baseline
-            baseline_predictions.append(pred_idx)
-        
-        # Compute baseline metrics
-        baseline_metrics = self.compute_metrics(baseline_predictions, ground_truth)
-        
-        # Create comparison
-        comparison = {
-            "fine_tuned": {
-                "accuracy": ft_metrics["accuracy"],
-                "f1": ft_metrics["f1"],
-                "valid_predictions": ft_metrics["valid_predictions"]
-            },
-            "baseline": {
-                "accuracy": baseline_metrics["accuracy"],
-                "f1": baseline_metrics["f1"],
-                "valid_predictions": baseline_metrics["valid_predictions"]
-            },
-            "improvement": {
-                "accuracy": ft_metrics["accuracy"] - baseline_metrics["accuracy"],
-                "f1": ft_metrics["f1"] - baseline_metrics["f1"]
-            }
-        }
-        
-        print(f"📈 Comparison Results:")
-        print(f"   Fine-tuned - Accuracy: {ft_metrics['accuracy']:.3f}, F1: {ft_metrics['f1']:.3f}")
-        print(f"   Baseline - Accuracy: {baseline_metrics['accuracy']:.3f}, F1: {baseline_metrics['f1']:.3f}")
-        print(f"   Improvement - Accuracy: {comparison['improvement']['accuracy']:.3f}, F1: {comparison['improvement']['f1']:.3f}")
-        
-        return comparison
-    
-    def generate_evaluation_report(self, 
-                                  test_dataset,
-                                  output_dir: str = "./evaluation_results",
-                                  include_baseline_comparison: bool = True):
-        """
-        Generate comprehensive evaluation report
-        
-        Args:
-            test_dataset: Test dataset for evaluation
-            output_dir: Directory to save results
-            include_baseline_comparison: Whether to compare with baseline
-        """
-        output_dir = Path(output_dir)
-        output_dir.mkdir(parents=True, exist_ok=True)
-        
-        print("📋 Generating comprehensive evaluation report...")
-        
-        # Patch-level evaluation
-        patch_metrics = self.evaluate_dataset(test_dataset)
-        
-        # Patient-level evaluation (if patient_id available)
-        patient_metrics = None
-        if len(test_dataset) > 0 and "patient_id" in test_dataset[0]:
-            patient_metrics = self.evaluate_patient_level(test_dataset)
-        
-        # Baseline comparison
-        comparison = None
-        if include_baseline_comparison:
-            try:
-                comparison = self.compare_with_baseline(test_dataset)
-            except Exception as e:
-                print(f"⚠️ Baseline comparison failed: {e}")
-        
-        # Generate plots
-        self.plot_confusion_matrix(
-            patch_metrics, 
-            save_path=output_dir / "confusion_matrix.png"
-        )
-        
-        # Save detailed results
-        results = {
-            "model_info": {
-                "model_dir": str(self.model_dir),
-                "tissue_classes": self.tissue_classes,
-                "training_metadata": self.training_metadata
-            },
-            "patch_level_metrics": patch_metrics,
-            "patient_level_metrics": patient_metrics,
-            "baseline_comparison": comparison,
-            "evaluation_config": {
-                "test_samples": len(test_dataset),
-                "timestamp": str(np.datetime64('now'))
-            }
-        }
-        
-        # Save results to JSON
-        with open(output_dir / "evaluation_results.json", 'w') as f:
-            json.dump(results, f, indent=2, default=str)
-        
-        # Generate text summary
-        summary = self._generate_text_summary(patch_metrics, patient_metrics, comparison)
-        with open(output_dir / "evaluation_summary.txt", 'w') as f:
-            f.write(summary)
-        
-        print(f"✅ Evaluation report saved to {output_dir}")
-        print(f"📊 Key Results:")
-        print(f"   Patch-level Accuracy: {patch_metrics['accuracy']:.3f}")
-        print(f"   Patch-level F1: {patch_metrics['f1']:.3f}")
-        if patient_metrics:
-            print(f"   Patient-level Accuracy: {patient_metrics['accuracy']:.3f}")
-            print(f"   Patient-level F1: {patient_metrics['f1']:.3f}")
-    
-    def _generate_text_summary(self, 
-                              patch_metrics: Dict[str, Any], 
-                              patient_metrics: Dict[str, Any] = None,
-                              comparison: Dict[str, Any] = None) -> str:
-        """Generate text summary of evaluation results"""
-        
-        summary = "MedGemma Histopathology Classification - Evaluation Summary\n"
-        summary += "=" * 60 + "\n\n"
-        
-        # Model info
-        summary += f"Model Directory: {self.model_dir}\n"
-        summary += f"Tissue Classes: {len(self.tissue_classes)}\n\n"
-        
-        # Patch-level results
-        summary += "Patch-Level Results:\n"
-        summary += f"  Accuracy: {patch_metrics['accuracy']:.4f}\n"
-        summary += f"  F1 Score: {patch_metrics['f1']:.4f}\n"
-        summary += f"  Valid Predictions: {patch_metrics['valid_predictions']}/{patch_metrics['total_predictions']}\n\n"
-        
-        # Patient-level results
-        if patient_metrics:
-            summary += "Patient-Level Results:\n"
-            summary += f"  Accuracy: {patient_metrics['accuracy']:.4f}\n"
-            summary += f"  F1 Score: {patient_metrics['f1']:.4f}\n"
-            summary += f"  Patients Evaluated: {patient_metrics['num_patients']}\n"
-            summary += f"  Aggregation Method: {patient_metrics['aggregation_method']}\n\n"
-        
-        # Baseline comparison
-        if comparison:
-            summary += "Baseline Comparison:\n"
-            summary += f"  Fine-tuned Accuracy: {comparison['fine_tuned']['accuracy']:.4f}\n"
-            summary += f"  Baseline Accuracy: {comparison['baseline']['accuracy']:.4f}\n"
-            summary += f"  Accuracy Improvement: {comparison['improvement']['accuracy']:.4f}\n"
-            summary += f"  Fine-tuned F1: {comparison['fine_tuned']['f1']:.4f}\n"
-            summary += f"  Baseline F1: {comparison['baseline']['f1']:.4f}\n"
-            summary += f"  F1 Improvement: {comparison['improvement']['f1']:.4f}\n\n"
-        
-        # Tissue class breakdown
-        summary += "Tissue Classes:\n"
-        for i, tissue_class in enumerate(self.tissue_classes):
-            summary += f"  {i}: {tissue_class}\n"
-        
-        return summary
-
-
-if __name__ == "__main__":
-    # Example usage
-    evaluator = MedGemmaEvaluator("./medgemma-4b-it-sft-lora-histopath")
-    
-    # Load test dataset (you would load your actual test data here)
-    print("📝 Example usage - replace with your actual test dataset")
-    print("evaluator.generate_evaluation_report(test_dataset)")
-=======
-"""
-Evaluation utilities for fine-tuned MedGemma model on histopathology data
-"""
-
-import json
-import torch
-import numpy as np
-from pathlib import Path
-from typing import Dict, List, Tuple, Any
-from collections import defaultdict
-
-from PIL import Image
-from transformers import AutoProcessor, AutoModelForImageTextToText
-from sklearn.metrics import (
-    accuracy_score, 
-    f1_score, 
-    classification_report, 
-    confusion_matrix,
-    precision_recall_fscore_support
-)
-import matplotlib.pyplot as plt
-import seaborn as sns
-
-from data_utils import HistopathDataProcessor
-
-
-class MedGemmaEvaluator:
-    """
-    Comprehensive evaluation suite for fine-tuned MedGemma models
-    """
-    
-    def __init__(self, model_dir: str, device: str = "auto"):
-        """
-        Initialize evaluator with fine-tuned model
-        
-        Args:
-            model_dir: Directory containing the fine-tuned model
-            device: Device to run evaluation on
-        """
-        self.model_dir = Path(model_dir)
-        self.device = device
-        
-        # Load model and processor
-        self.model = AutoModelForImageTextToText.from_pretrained(
-            str(self.model_dir),
-            torch_dtype=torch.bfloat16,
-            device_map=device
-        )
-        self.processor = AutoProcessor.from_pretrained(str(self.model_dir))
-        
-        # Load training metadata if available
-        metadata_path = self.model_dir / "training_metadata.json"
-        if metadata_path.exists():
-            with open(metadata_path, 'r') as f:
-                self.training_metadata = json.load(f)
-        else:
-            self.training_metadata = {}
-        
-        self.model.eval()
-        print(f"✅ Model loaded from {model_dir}")
-    
-    def predict_single_image(self, 
-                           image_input, 
-                           temperature: float = 0.1,
-                           max_new_tokens: int = 50) -> str:
-        """
-        Predict histopathology subtype for a single image
-        
-        Args:
-            image_input: Path to the histopathology image or PIL Image object
-            temperature: Sampling temperature
-            max_new_tokens: Maximum tokens to generate
-            
-        Returns:
-            Predicted subtype as string
-        """
-        # Load and process image
-        if isinstance(image_input, str):
-            image = Image.open(image_input).convert("RGB")
-        else:
-            # Assume it's already a PIL Image
-            image = image_input.convert("RGB") if hasattr(image_input, 'convert') else image_input
-        input_text = "Classify the histopathology subtype in this image:"
-        
-        # Prepare inputs
-        inputs = self.processor(
-            text=input_text,
-            images=image,
-            return_tensors="pt"
-        ).to(self.model.device)
-        
-        # Generate prediction
-        with torch.no_grad():
-            outputs = self.model.generate(
-                **inputs,
-                max_new_tokens=max_new_tokens,
-                do_sample=temperature > 0,
-                temperature=temperature if temperature > 0 else None,
-                pad_token_id=self.processor.tokenizer.eos_token_id
-            )
-        
-        # Decode result
-        prediction = self.processor.decode(
-            outputs[0][inputs["input_ids"].shape[1]:],
-            skip_special_tokens=True
-        ).strip()
-        
-        return prediction
-    
-    def evaluate_dataset(self, 
-                        dataset, 
-                        batch_size: int = 8,
-                        temperature: float = 0.1) -> Dict[str, Any]:
-        """
-        Evaluate model on a dataset
-        
-        Args:
-            dataset: HuggingFace dataset to evaluate
-            batch_size: Batch size for evaluation
-            temperature: Sampling temperature
-            
-        Returns:
-            Dictionary containing evaluation metrics
-        """
-        print(f"📊 Evaluating on {len(dataset)} samples...")
-        
-        predictions = []
-        ground_truth = []
-        prediction_details = []
-        
-        # Process in batches
-        for i in range(0, len(dataset), batch_size):
-            batch_end = min(i + batch_size, len(dataset))
-            batch = dataset[i:batch_end]
-            
-            # Process each sample in batch
-            for j, sample in enumerate(batch):
-                if (i + j) % 50 == 0:
-                    print(f"   Progress: {i + j}/{len(dataset)}")
-                
-                try:
-                    # Get prediction
-                    image_input = sample.get("image_path", sample.get("image"))
-                    pred = self.predict_single_image(
-                        image_input,
-                        temperature=temperature
-                    )
-                    
-                    predictions.append(pred)
-                    ground_truth.append(sample["subtype"])
-                    
-                    prediction_details.append({
-                        "image_path": sample.get("image_path", ""),
-                        "patient_id": sample.get("patient_id", ""),
-                        "ground_truth": sample["subtype"],
-                        "prediction": pred,
-                        "correct": self._is_prediction_correct(pred, sample["subtype"])
-                    })
-                    
-                except Exception as e:
-                    print(f"⚠️ Error processing sample {i + j}: {e}")
-                    continue
-        
-        # Calculate metrics
-        metrics = self.calculate_metrics(ground_truth, predictions)
-        
-        # Add detailed predictions
-        metrics["prediction_details"] = prediction_details
-        metrics["num_samples"] = len(predictions)
-        
-        print(f"✅ Evaluation completed on {len(predictions)} samples")
-        
-        return metrics
-    
-    def _is_prediction_correct(self, prediction: str, ground_truth: str) -> bool:
-        """
-        Check if prediction matches ground truth
-        Uses fuzzy matching to handle variations in model output
-        """
-        pred_lower = prediction.lower().strip()
-        gt_lower = ground_truth.lower().strip()
-        
-        # Exact match
-        if pred_lower == gt_lower:
-            return True
-        
-        # Check if ground truth is contained in prediction
-        if gt_lower in pred_lower:
-            return True
-        
-        # Check for common variations
-        # You can extend this based on your specific classes
-        variations = {
-            "adenocarcinoma": ["adeno", "adenoca"],
-            "squamous cell carcinoma": ["squamous", "scc", "squamous cell"],
-            "normal": ["normal tissue", "benign", "healthy"],
-            "inflammatory": ["inflammation", "inflam"]
-        }
-        
-        for canonical, variants in variations.items():
-            if canonical.lower() == gt_lower:
-                for variant in variants:
-                    if variant in pred_lower:
-                        return True
-        
-        return False
-    
-    def calculate_metrics(self, 
-                         ground_truth: List[str], 
-                         predictions: List[str]) -> Dict[str, Any]:
-        """
-        Calculate comprehensive evaluation metrics
-        
-        Args:
-            ground_truth: List of true labels
-            predictions: List of predicted labels
-            
-        Returns:
-            Dictionary containing various metrics
-        """
-        # Create label mappings
-        unique_labels = sorted(list(set(ground_truth)))
-        label_to_idx = {label: idx for idx, label in enumerate(unique_labels)}
-        
-        # Convert to indices for sklearn metrics
-        true_indices = [label_to_idx[gt] for gt in ground_truth]
-        pred_indices = []
-        
-        for pred in predictions:
-            # Find best matching label
-            matched_idx = self._find_best_matching_label(pred, unique_labels, label_to_idx)
-            pred_indices.append(matched_idx)
-        
-        # Calculate metrics
-        accuracy = accuracy_score(true_indices, pred_indices)
-        
-        # Calculate per-class metrics
-        precision, recall, f1, support = precision_recall_fscore_support(
-            true_indices, pred_indices, average=None, labels=range(len(unique_labels))
-        )
-        
-        # Calculate macro and weighted averages
-        f1_macro = f1_score(true_indices, pred_indices, average='macro')
-        f1_weighted = f1_score(true_indices, pred_indices, average='weighted')
-        
-        # Classification report
-        class_report = classification_report(
-            true_indices,
-            pred_indices,
-            target_names=unique_labels,
-            output_dict=True,
-            zero_division=0
-        )
-        
-        # Confusion matrix
-        conf_matrix = confusion_matrix(true_indices, pred_indices)
-        
-        # Per-class metrics
-        per_class_metrics = {}
-        for i, label in enumerate(unique_labels):
-            per_class_metrics[label] = {
-                "precision": precision[i],
-                "recall": recall[i],
-                "f1": f1[i],
-                "support": support[i]
-            }
-        
-        return {
-            "accuracy": accuracy,
-            "f1_macro": f1_macro,
-            "f1_weighted": f1_weighted,
-            "per_class_metrics": per_class_metrics,
-            "classification_report": class_report,
-            "confusion_matrix": conf_matrix.tolist(),
-            "label_names": unique_labels,
-            "label_mapping": label_to_idx
-        }
-    
-    def _find_best_matching_label(self, 
-                                 prediction: str, 
-                                 unique_labels: List[str], 
-                                 label_to_idx: Dict[str, int]) -> int:
-        """Find the best matching label for a prediction"""
-        pred_lower = prediction.lower().strip()
-        
-        # First try exact matches
-        for label in unique_labels:
-            if self._is_prediction_correct(prediction, label):
-                return label_to_idx[label]
-        
-        # If no match found, return -1 or map to most common class
-        # Here we'll map to the first class as fallback
-        return 0 if unique_labels else -1
-    
-    def evaluate_patient_level(self, 
-                              dataset,
-                              aggregation_method: str = "majority_vote") -> Dict[str, Any]:
-        """
-        Evaluate model at patient level by aggregating patch predictions
-        
-        Args:
-            dataset: Dataset with patient_id information
-            aggregation_method: How to aggregate patch predictions
-                              ("majority_vote", "confidence_weighted", "all_agree")
-            
-        Returns:
-            Patient-level evaluation metrics
-        """
-        print(f"👥 Evaluating at patient level using {aggregation_method}...")
-        
-        # Group predictions by patient
-        patient_predictions = defaultdict(list)
-        patient_ground_truth = {}
-        
-        for sample in dataset:
-            patient_id = sample.get("patient_id", "unknown")
-            
-            # Get prediction for this patch
-            image_input = sample.get("image_path", sample.get("image"))
-            pred = self.predict_single_image(image_input)
-            
-            patient_predictions[patient_id].append(pred)
-            patient_ground_truth[patient_id] = sample["subtype"]  # Assuming same for all patches
-        
-        # Aggregate predictions per patient
-        final_predictions = []
-        final_ground_truth = []
-        
-        for patient_id, patch_preds in patient_predictions.items():
-            gt = patient_ground_truth[patient_id]
-            
-            if aggregation_method == "majority_vote":
-                # Count predictions and take majority
-                pred_counts = defaultdict(int)
-                for pred in patch_preds:
-                    # Find best matching known class
-                    matched_class = self._match_to_known_class(pred, list(set(patient_ground_truth.values())))
-                    pred_counts[matched_class] += 1
-                
-                final_pred = max(pred_counts.items(), key=lambda x: x[1])[0]
-                
-            elif aggregation_method == "all_agree":
-                # Only consider correct if all patches agree
-                unique_preds = set(patch_preds)
-                if len(unique_preds) == 1:
-                    final_pred = list(unique_preds)[0]
-                else:
-                    final_pred = "disagreement"
-            
-            else:  # Default to first prediction
-                final_pred = patch_preds[0] if patch_preds else "unknown"
-            
-            final_predictions.append(final_pred)
-            final_ground_truth.append(gt)
-        
-        # Calculate patient-level metrics
-        patient_metrics = self.calculate_metrics(final_ground_truth, final_predictions)
-        patient_metrics["num_patients"] = len(final_predictions)
-        patient_metrics["aggregation_method"] = aggregation_method
-        
-        print(f"✅ Patient-level evaluation completed on {len(final_predictions)} patients")
-        
-        return patient_metrics
-    
-    def _match_to_known_class(self, prediction: str, known_classes: List[str]) -> str:
-        """Match prediction to the most likely known class"""
-        for known_class in known_classes:
-            if self._is_prediction_correct(prediction, known_class):
-                return known_class
-        
-        # Fallback to first known class
-        return known_classes[0] if known_classes else "unknown"
-    
-    def plot_confusion_matrix(self, 
-                             metrics: Dict[str, Any], 
-                             save_path: str = None,
-                             figsize: Tuple[int, int] = (10, 8)):
-        """
-        Plot confusion matrix
-        
-        Args:
-            metrics: Metrics dictionary containing confusion matrix
-            save_path: Path to save the plot
-            figsize: Figure size
-        """
-        conf_matrix = np.array(metrics["confusion_matrix"])
-        labels = metrics["label_names"]
-        
-        plt.figure(figsize=figsize)
-        sns.heatmap(
-            conf_matrix,
-            annot=True,
-            fmt='d',
-            cmap='Blues',
-            xticklabels=labels,
-            yticklabels=labels
-        )
-        
-        plt.title('Confusion Matrix')
-        plt.xlabel('Predicted')
-        plt.ylabel('Actual')
-        plt.tight_layout()
-        
-        if save_path:
-            plt.savefig(save_path, dpi=300, bbox_inches='tight')
-            print(f"📊 Confusion matrix saved to {save_path}")
-        
-        plt.show()
-    
-    def generate_evaluation_report(self, 
-                                  test_dataset,
-                                  output_dir: str = "./evaluation_results"):
-        """
-        Generate comprehensive evaluation report
-        
-        Args:
-            test_dataset: Test dataset to evaluate on
-            output_dir: Directory to save evaluation results
-        """
-        output_dir = Path(output_dir)
-        output_dir.mkdir(exist_ok=True)
-        
-        print("📋 Generating comprehensive evaluation report...")
-        
-        # Patch-level evaluation
-        patch_metrics = self.evaluate_dataset(test_dataset)
-        
-        # Patient-level evaluation (if patient_id available)
-        patient_metrics = None
-        if "patient_id" in test_dataset[0]:
-            patient_metrics = self.evaluate_patient_level(test_dataset)
-        
-        # Save results
-        results = {
-            "patch_level_metrics": patch_metrics,
-            "patient_level_metrics": patient_metrics,
-            "model_info": {
-                "model_dir": str(self.model_dir),
-                "training_metadata": self.training_metadata
-            }
-        }
-        
-        # Save JSON report
-        with open(output_dir / "evaluation_report.json", 'w') as f:
-            json.dump(results, f, indent=2, default=str)
-        
-        # Plot confusion matrix
-        if patch_metrics.get("confusion_matrix") is not None:
-            self.plot_confusion_matrix(
-                patch_metrics, 
-                str(output_dir / "confusion_matrix_patch.png")
-            )
-        
-        if patient_metrics and patient_metrics.get("confusion_matrix") is not None:
-            self.plot_confusion_matrix(
-                patient_metrics,
-                str(output_dir / "confusion_matrix_patient.png")
-            )
-        
-        # Generate text summary
-        summary_text = self._generate_text_summary(patch_metrics, patient_metrics)
-        with open(output_dir / "evaluation_summary.txt", 'w') as f:
-            f.write(summary_text)
-        
-        print(f"📊 Evaluation report saved to {output_dir}")
-        print(f"📈 Patch-level accuracy: {patch_metrics['accuracy']:.4f}")
-        if patient_metrics:
-            print(f"👥 Patient-level accuracy: {patient_metrics['accuracy']:.4f}")
-        
-        return results
-    
-    def _generate_text_summary(self, 
-                              patch_metrics: Dict[str, Any], 
-                              patient_metrics: Dict[str, Any] = None) -> str:
-        """Generate text summary of evaluation results"""
-        summary = []
-        summary.append("=" * 80)
-        summary.append("MEDGEMMA HISTOPATHOLOGY EVALUATION REPORT")
-        summary.append("=" * 80)
-        summary.append("")
-        
-        # Model info
-        summary.append("MODEL INFORMATION:")
-        summary.append(f"  Model Directory: {self.model_dir}")
-        if self.training_metadata:
-            summary.append(f"  Base Model: {self.training_metadata.get('model_id', 'Unknown')}")
-            summary.append(f"  Training Epochs: {self.training_metadata.get('training_args', {}).get('num_epochs', 'Unknown')}")
-        summary.append("")
-        
-        # Patch-level results
-        summary.append("PATCH-LEVEL EVALUATION:")
-        summary.append(f"  Number of samples: {patch_metrics['num_samples']}")
-        summary.append(f"  Accuracy: {patch_metrics['accuracy']:.4f}")
-        summary.append(f"  F1 (Macro): {patch_metrics['f1_macro']:.4f}")
-        summary.append(f"  F1 (Weighted): {patch_metrics['f1_weighted']:.4f}")
-        summary.append("")
-        
-        summary.append("  Per-class metrics:")
-        for class_name, metrics in patch_metrics['per_class_metrics'].items():
-            summary.append(f"    {class_name}:")
-            summary.append(f"      Precision: {metrics['precision']:.4f}")
-            summary.append(f"      Recall: {metrics['recall']:.4f}")
-            summary.append(f"      F1: {metrics['f1']:.4f}")
-            summary.append(f"      Support: {metrics['support']}")
-        summary.append("")
-        
-        # Patient-level results
-        if patient_metrics:
-            summary.append("PATIENT-LEVEL EVALUATION:")
-            summary.append(f"  Number of patients: {patient_metrics['num_patients']}")
-            summary.append(f"  Aggregation method: {patient_metrics['aggregation_method']}")
-            summary.append(f"  Accuracy: {patient_metrics['accuracy']:.4f}")
-            summary.append(f"  F1 (Macro): {patient_metrics['f1_macro']:.4f}")
-            summary.append(f"  F1 (Weighted): {patient_metrics['f1_weighted']:.4f}")
-            summary.append("")
-        
-        summary.append("=" * 80)
-        
-        return "\n".join(summary)
-
-
-if __name__ == "__main__":
-    # Example usage
-    from datasets import load_dataset
-    
-    # Initialize evaluator
-    evaluator = MedGemmaEvaluator("./medgemma-histpath-finetuned")
-    
-    # Example: load test dataset and evaluate
-    # test_dataset = load_dataset("your_test_dataset")["test"]
-    # results = evaluator.generate_evaluation_report(test_dataset)
->>>>>>> 557ff61a
+"""
+Evaluation utilities for fine-tuned MedGemma model on histopathology data
+Based on official Google Health MedGemma implementation
+"""
+
+import json
+import torch
+import numpy as np
+from pathlib import Path
+from typing import Dict, List, Tuple, Any
+from collections import defaultdict
+
+from PIL import Image
+from transformers import pipeline, AutoProcessor, AutoModelForImageTextToText
+import evaluate
+from sklearn.metrics import (
+    accuracy_score, 
+    f1_score, 
+    classification_report, 
+    confusion_matrix,
+    precision_recall_fscore_support
+)
+import matplotlib.pyplot as plt
+import seaborn as sns
+
+from data_utils import HistopathDataProcessor, TISSUE_CLASSES
+
+
+class MedGemmaEvaluator:
+    """
+    Comprehensive evaluation suite for fine-tuned MedGemma models
+    Based on official implementation
+    """
+    
+    def __init__(self, model_dir: str, device: str = "auto"):
+        """
+        Initialize evaluator with fine-tuned model
+        
+        Args:
+            model_dir: Directory containing the fine-tuned model
+            device: Device to run evaluation on
+        """
+        self.model_dir = Path(model_dir)
+        self.device = device
+        self.tissue_classes = TISSUE_CLASSES
+        
+        # Load model using pipeline API (like official notebook)
+        self.pipe = pipeline(
+            "image-text-to-text",
+            model=str(self.model_dir),
+            torch_dtype=torch.bfloat16,
+        )
+        
+        # Set deterministic responses
+        self.pipe.model.generation_config.do_sample = False
+        
+        # Load processor separately for tokenizer access
+        self.processor = AutoProcessor.from_pretrained(str(self.model_dir))
+        self.pipe.model.generation_config.pad_token_id = self.processor.tokenizer.eos_token_id
+        
+        # Load training metadata if available
+        metadata_path = self.model_dir / "training_metadata.json"
+        if metadata_path.exists():
+            with open(metadata_path, 'r') as f:
+                self.training_metadata = json.load(f)
+        else:
+            self.training_metadata = {}
+        
+        # Load evaluation metrics
+        self.accuracy_metric = evaluate.load("accuracy")
+        self.f1_metric = evaluate.load("f1")
+        
+        print(f"✅ Model loaded from {model_dir}")
+    
+    def predict_single_image(self, 
+                           image_path: str, 
+                           temperature: float = 0.1,
+                           max_new_tokens: int = 50) -> str:
+        """
+        Predict tissue type for a single image using pipeline
+        
+        Args:
+            image_path: Path to the histopathology image
+            temperature: Sampling temperature
+            max_new_tokens: Maximum tokens to generate
+            
+        Returns:
+            Predicted tissue type as string
+        """
+        # Load and process image
+        image = Image.open(image_path).convert("RGB")
+        input_text = "Classify the histopathology subtype in this image:"
+        
+        # Prepare inputs
+        inputs = self.processor(
+            text=input_text,
+            images=image,
+            return_tensors="pt"
+        ).to(self.model.device)
+        
+        # Generate prediction
+        outputs = self.pipe(
+            text=messages,
+            images=image,
+            max_new_tokens=max_new_tokens,
+            return_full_text=False,
+        )
+        
+        return outputs[0]["generated_text"]
+    
+    def postprocess_prediction(self, prediction: str, do_full_match: bool = False) -> int:
+        """
+        Convert prediction text to class index (matching official implementation)
+        
+        Args:
+            prediction: Raw prediction text from model
+            do_full_match: Whether to require exact match
+            
+        Returns:
+            Class index (-1 if no match found)
+        """
+        if do_full_match:
+            # Try exact match with tissue classes
+            for i, tissue_class in enumerate(self.tissue_classes):
+                if prediction.strip() == tissue_class:
+                    return i
+            return -1
+        
+        # Fuzzy matching
+        prediction_lower = prediction.lower().strip()
+        
+        # Alternative label format mapping
+        alt_labels = {
+            label: f"({label.replace(': ', ') ')})" for label in self.tissue_classes
+        }
+        
+        for i, tissue_class in enumerate(self.tissue_classes):
+            # Search for exact tissue class or alternative format
+            if tissue_class in prediction or alt_labels[tissue_class] in prediction:
+                return i
+        
+        return -1
+    
+    def evaluate_dataset(self, 
+                        dataset, 
+                        batch_size: int = 64,
+                        max_new_tokens: int = 20,
+                        do_full_match: bool = True) -> Dict[str, Any]:
+        """
+        Evaluate model on a dataset using batch inference
+        
+        Args:
+            dataset: HuggingFace dataset to evaluate
+            batch_size: Batch size for evaluation
+            max_new_tokens: Maximum tokens to generate
+            do_full_match: Whether to use exact matching
+            
+        Returns:
+            Dictionary containing evaluation metrics
+        """
+        print(f"📊 Evaluating on {len(dataset)} samples...")
+        
+        # Prepare data for batch inference
+        messages_list = []
+        images_list = []
+        ground_truth = []
+        
+        for sample in dataset:
+            # Create message format
+            messages = [
+                {
+                    "role": "user", 
+                    "content": [
+                        {"type": "image"},
+                        {"type": "text", "text": f"What is the most likely tissue type shown in the histopathology image?\n{chr(10).join(self.tissue_classes)}"}
+                    ]
+                }
+            ]
+            
+            messages_list.append(messages)
+            images_list.append(sample["image"])
+            ground_truth.append(sample["label"])
+        
+        # Run batch inference
+        print("🔄 Running batch inference...")
+        outputs = self.pipe(
+            text=messages_list,
+            images=images_list,
+            max_new_tokens=max_new_tokens,
+            batch_size=batch_size,
+            return_full_text=False,
+        )
+        
+        # Process predictions
+        predictions = []
+        prediction_details = []
+        
+        # Process in batches
+        for i in range(0, len(dataset), batch_size):
+            batch_end = min(i + batch_size, len(dataset))
+            batch = dataset[i:batch_end]
+            
+            # Process each sample in batch
+            for j, sample in enumerate(batch):
+                if (i + j) % 50 == 0:
+                    print(f"   Progress: {i + j}/{len(dataset)}")
+                
+                try:
+                    # Get prediction
+                    pred = self.predict_single_image(
+                        sample["image_path"] if "image_path" in sample else sample["image"],
+                        temperature=temperature
+                    )
+                    
+                    predictions.append(pred)
+                    ground_truth.append(sample["subtype"])
+                    
+                    prediction_details.append({
+                        "image_path": sample.get("image_path", ""),
+                        "patient_id": sample.get("patient_id", ""),
+                        "ground_truth": sample["subtype"],
+                        "prediction": pred,
+                        "correct": self._is_prediction_correct(pred, sample["subtype"])
+                    })
+                    
+                except Exception as e:
+                    print(f"⚠️ Error processing sample {i + j}: {e}")
+                    continue
+        
+        # Calculate metrics
+        metrics = self.compute_metrics(predictions, ground_truth)
+        
+        # Add detailed predictions
+        metrics["prediction_details"] = prediction_details
+        metrics["num_samples"] = len(predictions)
+        
+        print(f"✅ Evaluation completed on {len(predictions)} samples")
+        
+        return metrics
+    
+    def compute_metrics(self, predictions: List[int], references: List[int]) -> Dict[str, float]:
+        """
+        Compute evaluation metrics (matching official implementation)
+        
+        Args:
+            predictions: List of predicted class indices
+            references: List of ground truth class indices
+            
+        Returns:
+            Dictionary with accuracy and F1 metrics
+        """
+        # Filter out invalid predictions (-1)
+        valid_indices = [i for i, pred in enumerate(predictions) if pred != -1]
+        valid_predictions = [predictions[i] for i in valid_indices]
+        valid_references = [references[i] for i in valid_indices]
+        
+        if not valid_predictions:
+            return {"accuracy": 0.0, "f1": 0.0, "valid_predictions": 0}
+        
+        metrics = {}
+        
+        # Compute accuracy
+        metrics.update(self.accuracy_metric.compute(
+            predictions=valid_predictions,
+            references=valid_references,
+        ))
+        
+        # Compute F1 score
+        metrics.update(self.f1_metric.compute(
+            predictions=valid_predictions,
+            references=valid_references,
+            average="weighted",
+        ))
+        
+        metrics["valid_predictions"] = len(valid_predictions)
+        metrics["total_predictions"] = len(predictions)
+        
+        return metrics
+    
+    def evaluate_patient_level(self, 
+                              dataset,
+                              aggregation_method: str = "majority_vote") -> Dict[str, Any]:
+        """
+        Evaluate model at patient level by aggregating patch predictions
+        
+        Args:
+            dataset: Dataset with patient_id field
+            aggregation_method: How to aggregate patch predictions
+            
+        Returns:
+            Patient-level evaluation metrics
+        """
+        print(f"👥 Evaluating at patient level using {aggregation_method}...")
+        
+        # First get patch-level predictions
+        patch_results = self.evaluate_dataset(dataset)
+        
+        # Group by patient
+        patient_predictions = defaultdict(list)
+        patient_ground_truth = {}
+        
+        for sample in dataset:
+            patient_id = sample.get("patient_id", "unknown")
+            
+            # Get prediction for this patch
+            pred = self.predict_single_image(
+                sample["image_path"] if "image_path" in sample else sample["image"]
+            )
+            
+            patient_predictions[patient_id].append(pred)
+            patient_ground_truth[patient_id] = sample["subtype"]  # Assuming same for all patches
+        
+        # Aggregate predictions per patient
+        aggregated_predictions = []
+        aggregated_references = []
+        
+        for patient_id, patch_preds in patient_predictions.items():
+            if aggregation_method == "majority_vote":
+                # Most common prediction
+                valid_preds = [p for p in patch_preds if p != -1]
+                if valid_preds:
+                    patient_pred = max(set(valid_preds), key=valid_preds.count)
+                else:
+                    patient_pred = -1
+            elif aggregation_method == "average_confidence":
+                # This would require confidence scores - simplified to majority vote
+                valid_preds = [p for p in patch_preds if p != -1]
+                if valid_preds:
+                    patient_pred = max(set(valid_preds), key=valid_preds.count)
+                else:
+                    patient_pred = -1
+            else:
+                raise ValueError(f"Unknown aggregation method: {aggregation_method}")
+            
+            aggregated_predictions.append(patient_pred)
+            aggregated_references.append(patient_ground_truth[patient_id])
+        
+        # Compute patient-level metrics
+        patient_metrics = self.compute_metrics(aggregated_predictions, aggregated_references)
+        patient_metrics["num_patients"] = len(aggregated_predictions)
+        patient_metrics["aggregation_method"] = aggregation_method
+        
+        print(f"✅ Patient-level evaluation completed on {len(aggregated_predictions)} patients")
+        
+        return patient_metrics
+    
+    def plot_confusion_matrix(self, 
+                             metrics: Dict[str, Any], 
+                             save_path: str = None,
+                             figsize: Tuple[int, int] = (12, 10)):
+        """
+        Plot confusion matrix for evaluation results
+        
+        Args:
+            metrics: Evaluation metrics containing prediction details
+            save_path: Path to save the plot
+            figsize: Figure size
+        """
+        # Extract predictions and ground truth
+        predictions = []
+        ground_truth = []
+        
+        for detail in metrics["prediction_details"]:
+            if detail["prediction_idx"] != -1:  # Only valid predictions
+                predictions.append(detail["prediction_idx"])
+                ground_truth.append(detail["ground_truth"])
+        
+        if not predictions:
+            print("⚠️ No valid predictions to plot")
+            return
+        
+        # Create confusion matrix
+        cm = confusion_matrix(ground_truth, predictions)
+        
+        # Create labels (shortened for display)
+        labels = [tc.split(': ')[1] if ': ' in tc else tc for tc in self.tissue_classes]
+        
+        # Plot
+        plt.figure(figsize=figsize)
+        sns.heatmap(cm, annot=True, fmt='d', cmap='Blues', 
+                   xticklabels=labels, yticklabels=labels)
+        plt.title('Confusion Matrix - Histopathology Classification')
+        plt.xlabel('Predicted')
+        plt.ylabel('Actual')
+        plt.xticks(rotation=45, ha='right')
+        plt.yticks(rotation=0)
+        plt.tight_layout()
+        
+        if save_path:
+            plt.savefig(save_path, dpi=300, bbox_inches='tight')
+            print(f"📊 Confusion matrix saved to {save_path}")
+        
+        plt.show()
+    
+    def compare_with_baseline(self, 
+                             test_dataset,
+                             baseline_model_id: str = "google/medgemma-4b-it") -> Dict[str, Any]:
+        """
+        Compare fine-tuned model with baseline pretrained model
+        
+        Args:
+            test_dataset: Test dataset for evaluation
+            baseline_model_id: Baseline model identifier
+            
+        Returns:
+            Comparison results
+        """
+        print(f"🔄 Comparing with baseline model: {baseline_model_id}")
+        
+        # Evaluate fine-tuned model
+        ft_metrics = self.evaluate_dataset(test_dataset)
+        
+        # Load baseline model
+        baseline_pipe = pipeline(
+            "image-text-to-text",
+            model=baseline_model_id,
+            torch_dtype=torch.bfloat16,
+        )
+        baseline_pipe.model.generation_config.do_sample = False
+        baseline_processor = AutoProcessor.from_pretrained(baseline_model_id)
+        baseline_pipe.model.generation_config.pad_token_id = baseline_processor.tokenizer.eos_token_id
+        
+        # Evaluate baseline (similar to fine-tuned but with baseline pipeline)
+        print("📊 Evaluating baseline model...")
+        
+        messages_list = []
+        images_list = []
+        ground_truth = []
+        
+        for sample in test_dataset:
+            messages = [
+                {
+                    "role": "user",
+                    "content": [
+                        {"type": "image"},
+                        {"type": "text", "text": f"What is the most likely tissue type shown in the histopathology image?\n{chr(10).join(self.tissue_classes)}"}
+                    ]
+                }
+            ]
+            
+            messages_list.append(messages)
+            images_list.append(sample["image"])
+            ground_truth.append(sample["label"])
+        
+        # Run baseline inference
+        baseline_outputs = baseline_pipe(
+            text=messages_list,
+            images=images_list,
+            max_new_tokens=40,  # More tokens for baseline as it might be more verbose
+            batch_size=64,
+            return_full_text=False,
+        )
+        
+        # Process baseline predictions
+        baseline_predictions = []
+        for output in baseline_outputs:
+            pred_text = output["generated_text"]
+            pred_idx = self.postprocess_prediction(pred_text, do_full_match=False)  # Use fuzzy matching for baseline
+            baseline_predictions.append(pred_idx)
+        
+        # Compute baseline metrics
+        baseline_metrics = self.compute_metrics(baseline_predictions, ground_truth)
+        
+        # Create comparison
+        comparison = {
+            "fine_tuned": {
+                "accuracy": ft_metrics["accuracy"],
+                "f1": ft_metrics["f1"],
+                "valid_predictions": ft_metrics["valid_predictions"]
+            },
+            "baseline": {
+                "accuracy": baseline_metrics["accuracy"],
+                "f1": baseline_metrics["f1"],
+                "valid_predictions": baseline_metrics["valid_predictions"]
+            },
+            "improvement": {
+                "accuracy": ft_metrics["accuracy"] - baseline_metrics["accuracy"],
+                "f1": ft_metrics["f1"] - baseline_metrics["f1"]
+            }
+        }
+        
+        print(f"📈 Comparison Results:")
+        print(f"   Fine-tuned - Accuracy: {ft_metrics['accuracy']:.3f}, F1: {ft_metrics['f1']:.3f}")
+        print(f"   Baseline - Accuracy: {baseline_metrics['accuracy']:.3f}, F1: {baseline_metrics['f1']:.3f}")
+        print(f"   Improvement - Accuracy: {comparison['improvement']['accuracy']:.3f}, F1: {comparison['improvement']['f1']:.3f}")
+        
+        return comparison
+    
+    def generate_evaluation_report(self, 
+                                  test_dataset,
+                                  output_dir: str = "./evaluation_results",
+                                  include_baseline_comparison: bool = True):
+        """
+        Generate comprehensive evaluation report
+        
+        Args:
+            test_dataset: Test dataset for evaluation
+            output_dir: Directory to save results
+            include_baseline_comparison: Whether to compare with baseline
+        """
+        output_dir = Path(output_dir)
+        output_dir.mkdir(parents=True, exist_ok=True)
+        
+        print("📋 Generating comprehensive evaluation report...")
+        
+        # Patch-level evaluation
+        patch_metrics = self.evaluate_dataset(test_dataset)
+        
+        # Patient-level evaluation (if patient_id available)
+        patient_metrics = None
+        if len(test_dataset) > 0 and "patient_id" in test_dataset[0]:
+            patient_metrics = self.evaluate_patient_level(test_dataset)
+        
+        # Baseline comparison
+        comparison = None
+        if include_baseline_comparison:
+            try:
+                comparison = self.compare_with_baseline(test_dataset)
+            except Exception as e:
+                print(f"⚠️ Baseline comparison failed: {e}")
+        
+        # Generate plots
+        self.plot_confusion_matrix(
+            patch_metrics, 
+            save_path=output_dir / "confusion_matrix.png"
+        )
+        
+        # Save detailed results
+        results = {
+            "model_info": {
+                "model_dir": str(self.model_dir),
+                "tissue_classes": self.tissue_classes,
+                "training_metadata": self.training_metadata
+            },
+            "patch_level_metrics": patch_metrics,
+            "patient_level_metrics": patient_metrics,
+            "baseline_comparison": comparison,
+            "evaluation_config": {
+                "test_samples": len(test_dataset),
+                "timestamp": str(np.datetime64('now'))
+            }
+        }
+        
+        # Save results to JSON
+        with open(output_dir / "evaluation_results.json", 'w') as f:
+            json.dump(results, f, indent=2, default=str)
+        
+        # Generate text summary
+        summary = self._generate_text_summary(patch_metrics, patient_metrics, comparison)
+        with open(output_dir / "evaluation_summary.txt", 'w') as f:
+            f.write(summary)
+        
+        print(f"✅ Evaluation report saved to {output_dir}")
+        print(f"📊 Key Results:")
+        print(f"   Patch-level Accuracy: {patch_metrics['accuracy']:.3f}")
+        print(f"   Patch-level F1: {patch_metrics['f1']:.3f}")
+        if patient_metrics:
+            print(f"   Patient-level Accuracy: {patient_metrics['accuracy']:.3f}")
+            print(f"   Patient-level F1: {patient_metrics['f1']:.3f}")
+    
+    def _generate_text_summary(self, 
+                              patch_metrics: Dict[str, Any], 
+                              patient_metrics: Dict[str, Any] = None,
+                              comparison: Dict[str, Any] = None) -> str:
+        """Generate text summary of evaluation results"""
+        
+        summary = "MedGemma Histopathology Classification - Evaluation Summary\n"
+        summary += "=" * 60 + "\n\n"
+        
+        # Model info
+        summary += f"Model Directory: {self.model_dir}\n"
+        summary += f"Tissue Classes: {len(self.tissue_classes)}\n\n"
+        
+        # Patch-level results
+        summary += "Patch-Level Results:\n"
+        summary += f"  Accuracy: {patch_metrics['accuracy']:.4f}\n"
+        summary += f"  F1 Score: {patch_metrics['f1']:.4f}\n"
+        summary += f"  Valid Predictions: {patch_metrics['valid_predictions']}/{patch_metrics['total_predictions']}\n\n"
+        
+        # Patient-level results
+        if patient_metrics:
+            summary += "Patient-Level Results:\n"
+            summary += f"  Accuracy: {patient_metrics['accuracy']:.4f}\n"
+            summary += f"  F1 Score: {patient_metrics['f1']:.4f}\n"
+            summary += f"  Patients Evaluated: {patient_metrics['num_patients']}\n"
+            summary += f"  Aggregation Method: {patient_metrics['aggregation_method']}\n\n"
+        
+        # Baseline comparison
+        if comparison:
+            summary += "Baseline Comparison:\n"
+            summary += f"  Fine-tuned Accuracy: {comparison['fine_tuned']['accuracy']:.4f}\n"
+            summary += f"  Baseline Accuracy: {comparison['baseline']['accuracy']:.4f}\n"
+            summary += f"  Accuracy Improvement: {comparison['improvement']['accuracy']:.4f}\n"
+            summary += f"  Fine-tuned F1: {comparison['fine_tuned']['f1']:.4f}\n"
+            summary += f"  Baseline F1: {comparison['baseline']['f1']:.4f}\n"
+            summary += f"  F1 Improvement: {comparison['improvement']['f1']:.4f}\n\n"
+        
+        # Tissue class breakdown
+        summary += "Tissue Classes:\n"
+        for i, tissue_class in enumerate(self.tissue_classes):
+            summary += f"  {i}: {tissue_class}\n"
+        
+        return summary
+
+
+if __name__ == "__main__":
+    # Example usage
+    evaluator = MedGemmaEvaluator("./medgemma-4b-it-sft-lora-histopath")
+    
+    # Load test dataset (you would load your actual test data here)
+    print("📝 Example usage - replace with your actual test dataset")
+    print("evaluator.generate_evaluation_report(test_dataset)")